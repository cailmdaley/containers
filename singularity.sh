# parse options
while getopts "n:v:p:sid" opt; do
  case $opt in
    n)
      INSTANCENAME=$OPTARG
      INSTANCE=instance://$INSTANCENAME
      ;;
    v)
      VERSION=$OPTARG
      ;;
    p)
      IMAGE=$OPTARG
      ;;
    s)
      START=1
      ;;
    i)
      INTERACTIVE=1
      ;;
    d)
      STOP=1
      ;;
    \?)
      echo "Invalid option: -$OPTARG" >&2
      exit 1
      ;;
  esac
done

# exit cleanly if no options provided
if [[ $OPTIND -eq 1 ]]; then
    echo "No options provided..." >&2
    exit 1
elif [[ $OPTIND -eq 2 && $INSTANCE ]]; then
    echo "Instance name provided, but no command..." >&2
    exit 1
fi

<<<<<<< HEAD
echo singularity pull docker://cailmdaley/$IMAGENAME
echo singularity instance start "$IMAGENAME"_latest.sif $INSTANCENAME
# singularity instance start "$IMAGENAME"_latest.sif $INSTANCENAME
=======
# various singularity commands
if [[ $IMAGE ]]; then
    echo "Saving docker://cailmdaley/$IMAGE as $INSTANCENAME.sif" >&2
    singularity pull $INSTANCENAME.sif docker://cailmdaley/$IMAGE:$VERSION >&2
fi

if [[ $START ]]; then
    echo "Starting $INSTANCENAME.sif" >&2
    singularity instance start "$INSTANCENAME".sif $INSTANCENAME >&2
fi

if [[ $INTERACTIVE ]]; then
    if ! singularity shell $INSTANCE >&2; then
        echo "Couldn't shell $INSTANCE. Running instances:" >&2
        singularity instance list >&2
        exit 1
    fi
elif [[ $STOP ]]; then
    if ! singularity instance stop $INSTANCENAME >&2; then
        echo "Couldn't stop $INSTANCE. Running instances:" >&2
        singularity instance list >&2
        exit 1
    fi
fi
>>>>>>> e523a5ee
<|MERGE_RESOLUTION|>--- conflicted
+++ resolved
@@ -36,11 +36,6 @@
     exit 1
 fi
 
-<<<<<<< HEAD
-echo singularity pull docker://cailmdaley/$IMAGENAME
-echo singularity instance start "$IMAGENAME"_latest.sif $INSTANCENAME
-# singularity instance start "$IMAGENAME"_latest.sif $INSTANCENAME
-=======
 # various singularity commands
 if [[ $IMAGE ]]; then
     echo "Saving docker://cailmdaley/$IMAGE as $INSTANCENAME.sif" >&2
@@ -64,5 +59,4 @@
         singularity instance list >&2
         exit 1
     fi
-fi
->>>>>>> e523a5ee
+fi
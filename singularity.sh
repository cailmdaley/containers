# parse options
while getopts "n:b:p:i:esr" opt; do
  case $opt in
    n)
      IMAGENAME=$OPTARG
      ;;
    b)
      BUILDFROM=$OPTARG
      ;;
    p)
      PULLFROM=$OPTARG
      ;;
    i)
      INSTANCE=$OPTARG
      ;;
    e)
      CMD=exec
      ;;
    r)
      CMD=run
      ;;
    s)
      CMD=shell
      ;;
    \?)
      echo "Invalid option: -$OPTARG" >&2
      exit 1
      ;;
  esac
done

export SINGULARITY_DOCKER_USERNAME=cailmdaley
export SINGULARITY_DOCKER_PASSWORD=2851bdd5-cde6-4043-8bc9-5e81ceecde97

# exit cleanly if no options provided
if [[ $OPTIND -eq 1 ]]; then
    echo "No options provided..." >&2
    exit 1
elif [[ $OPTIND -eq 2 && $IMAGENAME ]]; then
    echo "Image name provided, but no command..." >&2
    exit 1
fi


# various singularity commands
if [[ $BUILDFROM ]]; then
    echo "Building writable docker://cailmdaley/$BUILDFROM as $IMAGENAME.sif" >&2
    singularity instance stop $INSTANCE >&2
    chmod -R 777 $IMAGENAME.sif
    rm -rf $IMAGENAME.sif
    singularity build -s $IMAGENAME.sif docker://cailmdaley/$BUILDFROM >&2
fi
if [[ $PULLFROM ]]; then
    echo "Pulling docker://cailmdaley/$PULLFROM as $IMAGENAME.sif" >&2
    singularity pull $IMAGENAME.sif docker://cailmdaley/$PULLFROM >&2
fi

<<<<<<< HEAD
if [[ $INTERACTIVE ]]; then
    if ! singularity shell $INSTANCENAME.sif >&2; then
        echo "Couldn't shell $INSTANCENAME.sif Currently rrunning instances:" >&2
        singularity instance list >&2
        exit 1
    fi
=======

if [[ $INSTANCE ]]; then
    echo "Starting instance://$INSTANCE from $IMAGENAME.sif" >&2
    singularity instance stop $INSTANCE >&2
    singularity instance start -w $IMAGENAME.sif $INSTANCE >&2
>>>>>>> ea5c0d3a
fi


if [[ $CMD ]]; then
    singularity $CMD -w $IMAGENAME.sif >&2
fi<|MERGE_RESOLUTION|>--- conflicted
+++ resolved
@@ -55,20 +55,11 @@
     singularity pull $IMAGENAME.sif docker://cailmdaley/$PULLFROM >&2
 fi
 
-<<<<<<< HEAD
-if [[ $INTERACTIVE ]]; then
-    if ! singularity shell $INSTANCENAME.sif >&2; then
-        echo "Couldn't shell $INSTANCENAME.sif Currently rrunning instances:" >&2
-        singularity instance list >&2
-        exit 1
-    fi
-=======
 
 if [[ $INSTANCE ]]; then
     echo "Starting instance://$INSTANCE from $IMAGENAME.sif" >&2
     singularity instance stop $INSTANCE >&2
     singularity instance start -w $IMAGENAME.sif $INSTANCE >&2
->>>>>>> ea5c0d3a
 fi
 
 
